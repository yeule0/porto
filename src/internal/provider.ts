import * as Mipd from 'mipd'
import * as Address from 'ox/Address'
import * as Hex from 'ox/Hex'
import * as Json from 'ox/Json'
import * as PersonalMessage from 'ox/PersonalMessage'
import * as Provider_ox from 'ox/Provider'
import * as PublicKey from 'ox/PublicKey'
import * as RpcResponse from 'ox/RpcResponse'
import type * as RpcSchema from 'ox/RpcSchema'
import * as TypedData from 'ox/TypedData'

import type * as Chains from '../Chains.js'
import type { Config, Store } from '../Oddworld.js'
import * as AccountDelegation from './accountDelegation.js'
import type * as RpcSchema_internal from './rpcSchema.js'

export type Provider = Provider_ox.Provider<{
  includeEvents: true
  schema: RpcSchema_internal.Schema
}> & {
  /**
   * Not part of versioned API, proceed with caution.
   * @deprecated
   */
  _internal: {
    destroy: () => void
  }
}

export function announce(provider: Provider) {
  if (typeof window === 'undefined') return () => {}
  return Mipd.announceProvider({
    info: {
      icon: 'data:image/svg+xml;base64,PHN2ZyB3aWR0aD0iNTk1IiBoZWlnaHQ9IjU5NSIgdmlld0JveD0iMCAwIDU5NSA1OTUiIGZpbGw9Im5vbmUiIHhtbG5zPSJodHRwOi8vd3d3LnczLm9yZy8yMDAwL3N2ZyI+CjxyZWN0IHdpZHRoPSI1OTUiIGhlaWdodD0iNTk1IiBmaWxsPSIjMTQ1QUM2Ii8+CjxwYXRoIGQ9Ik0zNzMuMzI1IDMwNS44NTJDMzgyLjQ4NyAzMDMuMTA5IDM5Mi4zMyAzMDcuMDA1IDM5Ny4xNjMgMzE1LjI4N0w0NTAuNjAxIDQwNi44NTVDNDU3LjM1NyA0MTguNDMyIDQ0OS4wNDIgNDMzIDQzNS42NzggNDMzSDE2MC4zMjdDMTQ2LjI4NCA0MzMgMTM4LjA5NSA0MTcuMDg3IDE0Ni4yMTkgNDA1LjU4N0wxNzAuNTIxIDM3MS4xODhDMTczLjIwNCAzNjcuMzkxIDE3Ny4wNzYgMzY0LjYwNCAxODEuNTE5IDM2My4yNzRMMzczLjMyNSAzMDUuODUyWiIgZmlsbD0id2hpdGUiLz4KPHBhdGggb3BhY2l0eT0iMC43NSIgZD0iTTI3NC4zOTggMTc2LjcxOUMyNzguMzQzIDE2OS42NiAyODguOTE0IDE3MS4zODMgMjkwLjQzMyAxNzkuMzMzTDMxMi45OTYgMjk3LjQ0MUMzMTQuMTYxIDMwMy41MzkgMzEwLjU2MiAzMDkuNTM5IDMwNC42NDggMzExLjM1NUwxOTcuOSAzNDQuMTUyQzE5MC40NCAzNDYuNDQzIDE4NC4wMSAzMzguNDI5IDE4Ny44MjggMzMxLjU5OUwyNzQuMzk4IDE3Ni43MTlaIiBmaWxsPSJ3aGl0ZSIvPgo8cGF0aCBvcGFjaXR5PSIwLjUiIGQ9Ik0zMDEuNjc1IDE2OS4yMTlDMzAwLjU2NiAxNjMuNDUyIDMwOC4zMjggMTYwLjUzNyAzMTEuMjYgMTY1LjYyTDM3OS4wNDggMjgzLjEzM0MzODAuNzUgMjg2LjA4MyAzNzkuMjE4IDI4OS44NTEgMzc1Ljk0NyAyOTAuNzY0TDMzNi42NzcgMzAxLjcxNkMzMzEuODEyIDMwMy4wNzMgMzI2LjgyOSAyOTkuOTc0IDMyNS44NzEgMjk0Ljk5N0wzMDEuNjc1IDE2OS4yMTlaIiBmaWxsPSJ3aGl0ZSIvPgo8L3N2Zz4K',
      name: 'Oddworld',
      rdns: 'xyz.ithaca.oddworld',
      uuid: crypto.randomUUID(),
    },
    provider: provider as any,
  })
}

export function from<
  chains extends readonly [Chains.Chain, ...Chains.Chain[]] = readonly [
    Chains.Chain,
    ...Chains.Chain[],
  ],
>(parameters: from.Parameters<chains>): Provider {
  const { config, store } = parameters
  const { announceProvider, headless, keystoreHost } = config

  const emitter = Provider_ox.createEmitter()
  const provider = Provider_ox.from({
    ...emitter,
    async request({ method, params }) {
      const state = store.getState()

      switch (method) {
        case 'eth_accounts': {
          if (state.accounts.length === 0)
            throw new Provider_ox.DisconnectedError()
          return state.accounts.map((account) => account.address)
        }

        case 'eth_chainId': {
          return Hex.fromNumber(state.chainId)
        }

        case 'eth_requestAccounts': {
          if (!headless) throw new Provider_ox.UnsupportedMethodError()

          const { account } = await AccountDelegation.load(state.client, {
            rpId: keystoreHost,
          })

          store.setState((x) => ({ ...x, accounts: [account] }))

          emitter.emit('connect', { chainId: Hex.fromNumber(state.chainId) })
          return [account.address]
        }

        case 'eth_sendTransaction': {
          if (!headless) throw new Provider_ox.UnsupportedMethodError()
          if (state.accounts.length === 0)
            throw new Provider_ox.DisconnectedError()

          const [{ data = '0x', from, to, value = '0x0' }] =
            params as RpcSchema.ExtractParams<
              RpcSchema_internal.Schema,
              'eth_sendTransaction'
            >

          requireParameter(to, 'to')
          requireParameter(from, 'from')

          const account = state.accounts.find((account) =>
            Address.isEqual(account.address, from),
          )
          if (!account) throw new Provider_ox.UnauthorizedError()

          return await AccountDelegation.execute(state.client, {
            account,
            calls: [
              {
                data,
                to,
                value: Hex.toBigInt(value),
              },
            ],
            rpId: keystoreHost,
          })
        }

        case 'eth_signTypedData_v4': {
          if (!headless) throw new Provider_ox.UnsupportedMethodError()
          if (state.accounts.length === 0)
            throw new Provider_ox.DisconnectedError()

          const [address, data] = params as RpcSchema.ExtractParams<
            RpcSchema_internal.Schema,
            'eth_signTypedData_v4'
          >

          const account = state.accounts.find((account) =>
            Address.isEqual(account.address, address),
          )
          if (!account) throw new Provider_ox.UnauthorizedError()

          const signature = await AccountDelegation.sign({
            account,
            payload: TypedData.getSignPayload(Json.parse(data)),
            rpId: keystoreHost,
          })

          return signature
        }

        case 'experimental_createAccount': {
          if (!headless) throw new Provider_ox.UnsupportedMethodError()

          const [{ label }] = (params as RpcSchema.ExtractParams<
            RpcSchema_internal.Schema,
            'experimental_createAccount'
          >) ?? [{}]

          // TODO: wait for tx to be included/make counterfactual?
          const { account } = await AccountDelegation.create(state.client, {
            delegation: state.delegation,
            label,
            rpId: keystoreHost,
          })

          store.setState((x) => ({ ...x, accounts: [account] }))

          emitter.emit('connect', { chainId: Hex.fromNumber(state.chainId) })
          return [account.address]
        }

        case 'experimental_disconnect': {
          store.setState((x) => ({ ...x, accounts: [] }))
          return
        }

        case 'experimental_grantSession': {
          if (!headless) throw new Provider_ox.UnsupportedMethodError()
          if (state.accounts.length === 0)
            throw new Provider_ox.DisconnectedError()

          const [
            {
              address,
              expiry = Math.floor(Date.now() / 1000) + 60 * 15, // 15 minutes
            } = {},
          ] =
            (params as RpcSchema.ExtractParams<
              RpcSchema_internal.Schema,
              'experimental_grantSession'
            >) ?? []

          const account = address
            ? state.accounts.find((account) =>
                Address.isEqual(account.address, address),
              )
            : state.accounts[0]
          if (!account) throw new Provider_ox.UnauthorizedError()

          const key = await AccountDelegation.createWebCryptoKey({
            expiry: BigInt(expiry),
          })

          // TODO: wait for tx to be included?
          await AccountDelegation.authorize(state.client, {
            account,
            key,
            rpId: keystoreHost,
          })

          store.setState((x) => {
            const index = x.accounts.findIndex((x) =>
              account ? Address.isEqual(x.address, account.address) : false,
            )
            if (index === -1) return x

            const accounts = [...x.accounts]
            accounts[index]!.keys.push(key)

            return {
              ...x,
              accounts,
            }
          })

          emitter.emit('message', {
            data: {
              expiry,
              id: PublicKey.toHex(key.publicKey),
            },
            type: 'sessionsChanged',
          })

          return {
            expiry,
            id: PublicKey.toHex(key.publicKey),
          }
        }

        case 'experimental_sessions': {
          if (state.accounts.length === 0)
            throw new Provider_ox.DisconnectedError()

          const [{ address }] = (params as RpcSchema.ExtractParams<
            RpcSchema_internal.Schema,
            'experimental_sessions'
          >) ?? [{}]

          const account = address
            ? state.accounts.find((account) =>
                Address.isEqual(account.address, address),
              )
            : state.accounts[0]

          return account?.keys
            .map((key) => {
              if (key.expiry < BigInt(Math.floor(Date.now() / 1000))) return
              if (key.status === 'locked') return
              return {
                expiry: Number(key.expiry),
                id: PublicKey.toHex(key.publicKey),
              }
            })
            .filter(Boolean)
        }

        case 'oddworld_ping': {
          return 'pong'
        }

        case 'personal_sign': {
          if (!headless) throw new Provider_ox.UnsupportedMethodError()
          if (state.accounts.length === 0)
            throw new Provider_ox.DisconnectedError()

          const [data, address] = params as RpcSchema.ExtractParams<
            RpcSchema_internal.Schema,
            'personal_sign'
          >

          const account = state.accounts.find((account) =>
            Address.isEqual(account.address, address),
          )
          if (!account) throw new Provider_ox.UnauthorizedError()

          const signature = await AccountDelegation.sign({
            account,
            payload: PersonalMessage.getSignPayload(data),
            rpId: keystoreHost,
          })

          return signature
        }

        case 'wallet_getCallsStatus': {
          const [id] =
            (params as RpcSchema.ExtractParams<
              RpcSchema_internal.Schema,
              'wallet_getCallsStatus'
            >) ?? []

          const receipt = await state.client.request({
            method: 'eth_getTransactionReceipt',
            params: [id! as Hex.Hex],
          })

          if (!receipt) return { receipts: [], status: 'PENDING' }
          return {
            receipts: [receipt],
            status: 'CONFIRMED',
          }
        }

        case 'wallet_getCapabilities': {
          return {
            [Hex.fromNumber(state.chainId)]: {
              atomicBatch: {
                supported: true,
              },
              session: {
                supported: true,
              },
            },
          }
        }

        case 'wallet_sendCalls': {
          if (!headless) throw new Provider_ox.UnsupportedMethodError()
          if (state.accounts.length === 0)
            throw new Provider_ox.DisconnectedError()

          const [{ calls, from, capabilities }] =
            params as RpcSchema.ExtractParams<
              RpcSchema_internal.Schema,
              'wallet_sendCalls'
            >

          requireParameter(from, 'from')

          const account = state.accounts.find((account) =>
            Address.isEqual(account.address, from),
          )
          if (!account) throw new Provider_ox.UnauthorizedError()

          const { enabled = true, id } = capabilities?.session ?? {}

          const keyIndex = (() => {
            if (!enabled) return -1
            if (id)
              return account.keys.findIndex(
                (key) => PublicKey.toHex(key.publicKey) === id,
              )
<<<<<<< HEAD
            if (enabled)
              return account.keys.findIndex(
                (key) =>
                  key.expiry > BigInt(Math.floor(Date.now() / 1_000)) &&
                  key.status === 'unlocked',
              )
            return 0
=======
            const index = account.keys.findIndex(
              (key) =>
                key.expiry > BigInt(Math.floor(Date.now() / 1000)) &&
                key.status === 'unlocked',
            )
            if (index === -1) return 0
            return index
>>>>>>> fa0f0364
          })()
          if (keyIndex === -1) throw new Provider_ox.UnauthorizedError()

          return await AccountDelegation.execute(state.client, {
            account,
            calls: calls as AccountDelegation.Calls,
            keyIndex,
            rpId: keystoreHost,
          })
        }

        default: {
          if (method.startsWith('wallet_'))
            throw new Provider_ox.UnsupportedMethodError()
          return state.client.request({ method, params } as any)
        }
      }
    },
  })

  function setup() {
    const unsubscribe_accounts = store.subscribe(
      (state) => state.accounts,
      (accounts) => {
        emitter.emit(
          'accountsChanged',
          accounts.map((account) => account.address),
        )
      },
    )

    const unsubscribe_chain = store.subscribe(
      (state) => state.chain,
      (chain) => {
        emitter.emit('chainChanged', Hex.fromNumber(chain.id))
      },
    )

    const unwatch = announceProvider ? announce(provider as Provider) : () => {}

    return () => {
      unsubscribe_accounts()
      unsubscribe_chain()
      unwatch()
    }
  }
  const destroy = setup()

  return Object.assign(provider, {
    _internal: {
      destroy,
    },
  })
}

export declare namespace from {
  export type Parameters<
    chains extends readonly [Chains.Chain, ...Chains.Chain[]] = readonly [
      Chains.Chain,
      ...Chains.Chain[],
    ],
  > = {
    config: Config<chains>
    store: Store
  }
}

function requireParameter(
  param: unknown,
  details: string,
): asserts param is NonNullable<typeof param> {
  if (typeof param === 'undefined')
    throw new RpcResponse.InvalidParamsError({
      message: `Missing required parameter: ${details}`,
    })
}<|MERGE_RESOLUTION|>--- conflicted
+++ resolved
@@ -337,15 +337,6 @@
               return account.keys.findIndex(
                 (key) => PublicKey.toHex(key.publicKey) === id,
               )
-<<<<<<< HEAD
-            if (enabled)
-              return account.keys.findIndex(
-                (key) =>
-                  key.expiry > BigInt(Math.floor(Date.now() / 1_000)) &&
-                  key.status === 'unlocked',
-              )
-            return 0
-=======
             const index = account.keys.findIndex(
               (key) =>
                 key.expiry > BigInt(Math.floor(Date.now() / 1000)) &&
@@ -353,7 +344,6 @@
             )
             if (index === -1) return 0
             return index
->>>>>>> fa0f0364
           })()
           if (keyIndex === -1) throw new Provider_ox.UnauthorizedError()
 
